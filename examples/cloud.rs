--- conflicted
+++ resolved
@@ -1,6 +1,5 @@
 use async_trait::async_trait;
 use clap::Parser;
-<<<<<<< HEAD
 use core::time::Duration;
 use prover_darwin_v2::ChunkProof;
 use reqwest::{
@@ -12,8 +11,6 @@
 use serde::Serialize;
 use std::collections::HashMap;
 use std::sync::Arc;
-=======
->>>>>>> b65870e5
 
 use scroll_proving_sdk::{
     config::{CloudProverConfig, Config},
@@ -109,9 +106,8 @@
     fn is_local(&self) -> bool {
         false
     }
-<<<<<<< HEAD
-
-    fn get_vk(&self, req: GetVkRequest) -> GetVkResponse {
+
+    async fn get_vk(&self, req: GetVkRequest) -> GetVkResponse {
         if req.circuit_version != THIS_CIRCUIT_VERSION {
             return GetVkResponse {
                 vk: String::new(),
@@ -147,7 +143,7 @@
         }
     }
 
-    fn prove(&self, req: ProveRequest) -> ProveResponse {
+    async fn prove(&self, req: ProveRequest) -> ProveResponse {
         if req.circuit_version != THIS_CIRCUIT_VERSION {
             return ProveResponse {
                 task_id: String::new(),
@@ -217,7 +213,7 @@
         }
     }
 
-    fn query_task(&self, req: QueryTaskRequest) -> QueryTaskResponse {
+    async fn query_task(&self, req: QueryTaskRequest) -> QueryTaskResponse {
         let query_params: HashMap<String, String> = HashMap::from([
             ("include_proof".to_string(), "true".to_string()),
             ("include_public".to_string(), "true".to_string()),
@@ -265,16 +261,6 @@
                 }
             }
         }
-=======
-    async fn get_vk(&self, req: GetVkRequest) -> GetVkResponse {
-        todo!()
-    }
-    async fn prove(&self, req: ProveRequest) -> ProveResponse {
-        todo!()
-    }
-    async fn query_task(&self, req: QueryTaskRequest) -> QueryTaskResponse {
-        todo!()
->>>>>>> b65870e5
     }
 }
 
